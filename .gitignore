--- conflicted
+++ resolved
@@ -1,22 +1,12 @@
-# Binaries
+# Build
 bin/
 
 # macOS stuff
 .DS_Store
 
-# build
-bin/
-
 # Node.js artifacts (mostly Sass sources)
 node_modules/
 
 # Hugo-generated assets
-<<<<<<< HEAD
 public/
-=======
-public/
-resources/
-
-# Binaries
-bin/
->>>>>>> 120af2ae
+resources/